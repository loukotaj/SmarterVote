--- conflicted
+++ resolved
@@ -144,19 +144,11 @@
         sys.exit(1)
 
     race_id = sys.argv[1]
-<<<<<<< HEAD
     # Default to cheap mode (mini models), allow flags to override to full models
     cheap_mode = not (
         "--full-models" in sys.argv
         or "--full" in sys.argv
         or os.getenv("SMARTERVOTE_CHEAP_MODE", "").lower() in ["false", "0", "no"]
-=======
-
-    cheap_mode = (
-        "--cheap" in sys.argv
-        or "--cheap-mode" in sys.argv
-        or os.getenv("SMARTERVOTE_CHEAP_MODE", "").lower() in ["true", "1", "yes"]
->>>>>>> f1e94553
     )
 
     logger.info(f"🗳️  SmarterVote Corpus-First Pipeline v1.1")
