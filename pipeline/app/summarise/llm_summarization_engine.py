--- conflicted
+++ resolved
@@ -281,16 +281,13 @@
         if not content:
             return {"race_summaries": [], "candidate_summaries": [], "issue_summaries": []}
 
-<<<<<<< HEAD
         # Generate different types of summaries
         all_summaries = {"race_summaries": [], "candidate_summaries": [], "issue_summaries": []}
-=======
-        logger.info(f"Using {len(enabled_models)} enabled LLM providers: {list(enabled_models.keys())}")
 
         for provider, config in enabled_models.items():
             task = self._generate_single_summary(provider, config, prompt_template, prepared_content, race_id, content)
             tasks.append(task)
->>>>>>> 54f767f0
+
 
         try:
             # 1. Generate overall race summary
@@ -604,9 +601,6 @@
             # Update success statistics
             self._update_stats(provider, True, response.get("tokens_used", 0))
 
-<<<<<<< HEAD
-            # Create summary
-=======
             # Create LLM response record
             llm_response = LLMResponse(
                 model=self._get_display_model_name(config["model"]),
@@ -619,7 +613,6 @@
             ai_confidence = self._parse_ai_confidence(response["content"])
             cited_sources = self._extract_cited_sources(response["content"], original_content)
 
->>>>>>> 54f767f0
             summary = Summary(
                 content=response["content"],
                 model=self._get_display_model_name(config["model"]),
