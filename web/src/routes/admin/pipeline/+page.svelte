<script lang="ts">
  import { onMount, onDestroy } from "svelte";
  import type {
    RunInfo,
    RunStatus,
    RunStep,
    Artifact,
    LogEntry,
    RunHistoryItem,
    RunOptions,
  } from "$lib/types";
  import RunStepList from "$lib/components/RunStepList.svelte";

  const API_BASE = import.meta.env.VITE_API_BASE || "http://127.0.0.1:8001"; // FastAPI local

  let steps: string[] = [];
  let inputJson = '{\n  "race_id": "mo-senate-2024"\n}';
  let output: unknown = null;
  let artifacts: Artifact[] = [];
  let loading = false;

  let skip_llm_apis = false;
  let skip_external_apis = false;
  let skip_network_calls = false;
  let skip_cloud_services = false;
  let save_artifact = true;

  // Enhanced features
  let ws: WebSocket | null = null;
  let connected = false;
  let logs: LogEntry[] = [];
  let currentRunId: string | null = null;
  let isExecuting = false;
  let runStartTime: number | null = null;
  let elapsedTime = 0;
  let elapsedTimer: ReturnType<typeof setInterval> | null = null;
  let runStatus: RunStatus | "idle" = "idle";
  let progress = 0;
  let progressMessage = "";
  let logFilter = "all";
  let currentStep: string | null = null;
  let runHistory: RunHistoryItem[] = [];
  let selectedRun: RunHistoryItem | null = null;
  let selectedRunId = "";
  let startStep: string = "";
  let endStep: string = "";

  // Modal state
  let showModal = false;
  let modalTitle = "";
  let modalData: unknown = null;
  let modalLoading = false;

  async function loadSteps() {
    const res = await fetch(`${API_BASE}/steps`);
    const data = await res.json();
    steps = data.steps;
    startStep = steps[0] || "";
    endStep = steps[steps.length - 1] || "";
  }

  async function loadArtifacts() {
    const res = await fetch(`${API_BASE}/artifacts`);
    const data = await res.json();
    artifacts = data.items;
  }

  interface RunsResponse {
    runs: RunInfo[];
  }

  async function loadRunHistory() {
    try {
      const res = await fetch(`${API_BASE}/runs`);
      const data: RunsResponse = await res.json();
      const runs = data.runs || [];
      runHistory = runs.map((r: RunInfo, idx: number) => {
        const lastStep = r.steps?.at(-1)?.name || r.step;
        return {
          ...r,
          run_id: r.run_id || r.id || r._id,
          display_id: runs.length - idx,
          updated_at: r.completed_at || r.started_at,
          last_step: lastStep,
        };
      });
    } catch (error) {
      console.error("Failed to load run history:", error);
    }
  }

  function connectWebSocket() {
    const wsUrl = API_BASE.replace(/^http/, "ws") + "/ws/logs";
    ws = new WebSocket(wsUrl);

    ws.onopen = () => {
      connected = true;
      addLog("info", "Connected to pipeline server");
    };

    ws.onmessage = (event) => {
      try {
        const data = JSON.parse(event.data);
        handleWebSocketMessage(data);
      } catch (e) {
        console.error("Failed to parse WebSocket message:", e);
      }
    };

    ws.onclose = () => {
      connected = false;
      addLog("warning", "Disconnected from pipeline server");

      // Attempt to reconnect after 3 seconds
      setTimeout(() => {
        if (!ws || ws.readyState === WebSocket.CLOSED) {
          connectWebSocket();
        }
      }, 3000);
    };

    ws.onerror = () => {
      connected = false;
      addLog("error", "WebSocket connection error");
    };
  }

  type PipelineEvent =
    | { type: "log"; level: string; message: string; timestamp?: string; run_id?: string }
    | { type: "run_started"; run_id: string; step: string }
    | { type: "run_progress"; progress?: number; message?: string }
    | { type: "run_completed"; result?: unknown; artifact_id?: string; duration_ms?: number }
    | { type: "run_failed"; error?: string };

  function handleWebSocketMessage(data: PipelineEvent) {
    switch (data.type) {
      case "log":
        addLog(data.level, data.message, data.timestamp, data.run_id);
        break;
      case "run_started":
        handleRunStarted(data);
        break;
      case "run_progress":
        handleRunProgress(data);
        break;
      case "run_completed":
        handleRunCompleted(data);
        break;
      case "run_failed":
        handleRunFailed(data);
        break;
    }
  }

  function addLog(level: string, message: string, timestamp?: string, run_id?: string) {
    const logEntry: LogEntry = {
      level,
      message,
      timestamp: timestamp || new Date().toISOString(),
      run_id,
    };

    logs = [...logs.slice(-999), logEntry]; // Keep last 1000 entries
  }

  function handleRunStarted(data: { run_id: string; step: string }) {
    currentRunId = data.run_id;
    runStatus = "running";
    progress = 0;
    progressMessage = "Initializing...";
    currentStep = data.step;
    updateStepStatus(data.step, "running");
  }

  function handleRunProgress(data: { progress?: number; message?: string }) {
    progress = data.progress || 0;
    progressMessage = data.message || "";
  }

  function handleRunCompleted(data: {
    result?: unknown;
    artifact_id?: string;
    duration_ms?: number;
  }) {
    runStatus = "completed";
    progress = 100;
    progressMessage = "Completed successfully";
    setExecutionState(false);

    if (currentStep) {
      updateStepStatus(currentStep, "completed", {
        artifact_id: data.artifact_id,
        duration_ms: data.duration_ms,
      });
      currentStep = null;
    }

    if (data.result) {
      output = data.result;
    }

    loadRunHistory();
    loadArtifacts();
  }

  function handleRunFailed(data: { error?: string }) {
    runStatus = "failed";
    setExecutionState(false);
    if (currentStep) {
      updateStepStatus(currentStep, "failed");
      currentStep = null;
    }
    addLog("error", `Run failed: ${data.error || "Unknown error"}`);
    loadRunHistory();
  }


  function updateStepStatus(name: string, status: RunStatus, extras: Partial<RunStep> = {}) {
    if (!selectedRun) return;
    selectedRun = {
      ...selectedRun,
      steps: selectedRun.steps.map((s) =>
        s.name === name ? { ...s, status, ...extras } : s
      ),
    };
  }

  async function runFromStep(stepName: string) {

    if (isExecuting) return;

    if (!ws || ws.readyState === WebSocket.CLOSED) {
      connectWebSocket();
    }

    setExecutionState(true);
    output = null;

    try {
      if (selectedRun) {
        currentRunId = selectedRun.run_id;
        const state = JSON.parse(inputJson || "{}");
        const startIdx = steps.indexOf(stepName);
        const endIdx = Math.max(startIdx, steps.indexOf(endStep));
        const stepsToRun = steps.slice(startIdx, endIdx + 1);
        const res = await fetch(
          `${API_BASE}/runs/${selectedRun.run_id}/continue`,
          {
            method: "POST",
            headers: { "Content-Type": "application/json" },
            body: JSON.stringify({ steps: stepsToRun, state }),
          }
        );

        if (!res.ok) {
          throw new Error(`HTTP ${res.status}: ${res.statusText}`);
        }

        const result = await res.json();
        output = result;
        inputJson = JSON.stringify(result.state, null, 2);
        const last = result.runs?.[result.runs.length - 1];
        if (last) {
          selectedRunId = last.run_id;
        }
        await loadRunHistory();
        await loadArtifacts();
        if (selectedRunId) {
          const run = runHistory.find((r) => r.run_id === selectedRunId);
          if (run) {
            selectedRun = run;
          }
        }
      } else {
        const payload = JSON.parse(inputJson || "{}");
        const options: RunOptions = {
          skip_llm_apis: skip_llm_apis || undefined,
          skip_external_apis: skip_external_apis || undefined,
          skip_network_calls: skip_network_calls || undefined,
          skip_cloud_services: skip_cloud_services || undefined,
          save_artifact,
        };
        const body = { payload, options };

        const res = await fetch(`${API_BASE}/run/${stepName}`, {
          method: "POST",
          headers: { "Content-Type": "application/json" },
          body: JSON.stringify(body),
        });

        if (!res.ok) {
          throw new Error(`HTTP ${res.status}: ${res.statusText}`);
        }

        const result = await res.json();
        currentRunId = result.run_id;

        addLog("info", `Started execution: ${stepName}`);

        await loadRunHistory();
        await loadArtifacts();
        const runId = result.meta?.run_id || result.run_id;
        const run = runHistory.find((r) => r.run_id === runId);
        if (run) {
          await selectRun(run);
        }
        selectedRunId = runId;
      }
    } catch (err) {
      output = { error: String(err) };
      addLog("error", `Execution failed: ${err}`);
      setExecutionState(false);
    }
  }


<<<<<<< HEAD
    try {
      const payload = JSON.parse(inputJson || "{}");
      const options: RunOptions = {
        skip_llm_apis: skip_llm_apis || undefined,
        skip_external_apis: skip_external_apis || undefined,
        skip_network_calls: skip_network_calls || undefined,
        skip_cloud_services: skip_cloud_services || undefined,
        save_artifact,
      };
      const body = { payload, options };

      const res = await fetch(`${API_BASE}/run/${stepName}`, {
        method: "POST",
        headers: { "Content-Type": "application/json" },
        body: JSON.stringify(body),
      });

      if (!res.ok) {
        throw new Error(`HTTP ${res.status}: ${res.statusText}`);
      }

      const result = await res.json();
      currentRunId = result.run_id;
      addLog("info", `Started execution: ${stepName}`);
      await loadRunHistory();
      await loadArtifacts();
      const runId = result.meta?.run_id || result.run_id;
      const run = runHistory.find((r) => r.run_id === runId);
      if (run) {
        await selectRun(run);
      }
      selectedRunId = runId;
    } catch (err) {
      output = { error: String(err) };
      addLog("error", `Execution failed: ${err}`);
      setExecutionState(false);
    }
  }
=======
>>>>>>> a73c01b4

  function setExecutionState(executing: boolean) {
    isExecuting = executing;

    if (executing) {
      runStartTime = Date.now();
      runStatus = "running";
      startElapsedTimer();
    } else {
      stopElapsedTimer();
      runStartTime = null;
    }
  }

  function startElapsedTimer() {
    elapsedTimer = setInterval(() => {
      if (runStartTime) {
        elapsedTime = Math.floor((Date.now() - runStartTime) / 1000);
      }
    }, 1000);
  }

  function stopElapsedTimer() {
    if (elapsedTimer) {
      clearInterval(elapsedTimer);
      elapsedTimer = null;
    }
  }

  function stopExecution() {
    if (currentRunId && ws && ws.readyState === WebSocket.OPEN) {
      ws.send(
        JSON.stringify({
          type: "stop_run",
          run_id: currentRunId,
        })
      );
    }
    setExecutionState(false);
  }

  function useAsInput() {
    if (!output) return;
    try {
      const next = output.output ?? output;
      inputJson = JSON.stringify(next, null, 2);
    } catch {}
  }

  function clearLogs() {
    logs = [];
  }

  function copyOutput() {
    if (output) {
      navigator.clipboard.writeText(JSON.stringify(output, null, 2));
    }
  }

  function downloadOutput() {
    if (output) {
      const blob = new Blob([JSON.stringify(output, null, 2)], {
        type: "application/json",
      });
      const url = URL.createObjectURL(blob);
      const a = document.createElement("a");
      a.href = url;
      a.download = `pipeline-result-${Date.now()}.json`;
      a.click();
      URL.revokeObjectURL(url);
    }
  }

  function formatDuration(seconds: number): string {
    const mins = Math.floor(seconds / 60);
    const secs = seconds % 60;
    return mins > 0 ? `${mins}m ${secs}s` : `${secs}s`;
  }

  function getStatusClass(status: RunStatus | string): string {
    switch (status) {
      case "running":
        return "bg-blue-100 text-blue-800 border-blue-200";
      case "completed":
        return "bg-green-100 text-green-800 border-green-200";
      case "failed":
        return "bg-red-100 text-red-800 border-red-200";
      default:
        return "bg-gray-100 text-gray-800 border-gray-200";
    }
  }

  function getLogClass(level: string): string {
    switch (level) {
      case "error":
        return "bg-red-50 text-red-800 border-l-red-500";
      case "warning":
        return "bg-yellow-50 text-yellow-800 border-l-yellow-500";
      case "info":
        return "bg-blue-50 text-blue-800 border-l-blue-500";
      case "debug":
        return "bg-gray-50 text-gray-600 border-l-gray-400";
      default:
        return "bg-gray-50 text-gray-600 border-l-gray-400";
    }
  }

  $: filteredLogs = logs.filter(
    (log) => logFilter === "all" || log.level === logFilter
  );

  onMount(async () => {
    await loadSteps();
    await loadArtifacts();
    await loadRunHistory();
    connectWebSocket();
  });

  onDestroy(() => {
    if (ws) {
      ws.close();
    }
    stopElapsedTimer();
  });

  function openModal(title: string, data: unknown) {
    modalTitle = title;
    modalData = data;
    showModal = true;
    modalLoading = false;
  }

  function closeModal() {
    showModal = false;
    modalData = null;
    modalTitle = "";
    modalLoading = false;
  }

  async function handleRunClick(run: RunHistoryItem) {
    modalLoading = true;
    showModal = true;
    modalTitle = "Run Details";
    modalData = null;
    try {
      const runId = run.run_id;
      if (runId) {
        const res = await fetch(`${API_BASE}/run/${runId}`);
        if (!res.ok) throw new Error(`HTTP ${res.status}`);
        const runData: RunInfo = await res.json();
        modalData = runData;
      } else {
        modalData = run;
      }
    } catch (e) {
      modalData = { error: String(e), ...run };
    }
    modalLoading = false;
  }

  async function handleArtifactClick(artifact: Artifact) {
    modalLoading = true;
    showModal = true;
    modalTitle = "Artifact Details";
    modalData = null;
    try {
      // Prefer artifact.id, fallback to artifact.artifact_id, fallback to artifact._id
      const artifactId = artifact.id || artifact.artifact_id || artifact._id;
      if (artifactId) {
        const res = await fetch(`${API_BASE}/artifact/${artifactId}`);
        if (!res.ok) throw new Error(`HTTP ${res.status}`);
        modalData = await res.json();
      } else {
        modalData = artifact;
      }
    } catch (e) {
      modalData = { error: String(e), ...artifact };
    }
    modalLoading = false;
  }

  async function selectRun(run: RunHistoryItem) {
    try {
      const runId = run.run_id;
      if (!runId) return;
      const res = await fetch(`${API_BASE}/run/${runId}`);
      if (!res.ok) throw new Error(`HTTP ${res.status}`);
      const runData: RunInfo = await res.json();
      const stepsData: RunStep[] = runData.steps;
      const stepName = stepsData[stepsData.length - 1]?.name;
      selectedRun = {
        ...runData,
        display_id: run.display_id,
        updated_at: runData.completed_at ?? runData.started_at,
        step: stepName,
        steps: runData.steps,
      };
      currentStep = stepsData.find((s) => s.status === "running")?.name || null;

      const nextIndex = Math.min(steps.indexOf(stepName) + 1, steps.length - 1);
      startStep = steps[nextIndex];
      endStep = steps[steps.length - 1];

      let payload = runData.payload || {};
      if (runData.artifact_id) {
        try {
          const artRes = await fetch(
            `${API_BASE}/artifact/${runData.artifact_id}`
          );
          if (artRes.ok) {
            const artifact = await artRes.json();
            payload = { ...payload };
            switch (stepName) {
              case "step01a_metadata":
                payload.race_json = artifact.output;
                break;
              case "step01b_discovery":
                payload.sources = artifact.output;
                break;
              case "step01c_fetch":
                payload.raw_content = artifact.output;
                break;
              case "step01d_extract":
                payload.content = artifact.output;
                break;
            }
          }
        } catch (e) {
          console.error("Failed to load artifact for run", e);
        }
      }

      inputJson = JSON.stringify(payload, null, 2);
    } catch (e) {
      console.error("Failed to select run:", e);
    }
  }

  async function handleRunSelect(event: Event) {
    const runId = (event.target as HTMLSelectElement).value;
    selectedRunId = runId;
    const run = runHistory.find((r) => r.run_id === runId);
    if (run) {
      await selectRun(run);
    }
  }
</script>
<div class="mt-2 mb-6 card p-4">
  <div class="flex items-center justify-between">
    <div class="flex items-center space-x-4">
      <h2 class="text-lg font-semibold text-gray-900">
        Pipeline Client Dashboard
      </h2>
    </div>
    <div class="flex items-center space-x-2">
      <div
        class="w-3 h-3 rounded-full {connected ? 'bg-green-500' : 'bg-red-500'}"
      />
      <span class="text-sm text-gray-600"
        >{connected ? "Connected" : "Disconnected"}</span
      >
    </div>
  </div>
</div>

<div class="dashboard-grid">
  <!-- Left Panel: Controls & Progress -->
  <div class="space-y-6">
    <!-- Pipeline Execution Card -->
    <div class="card p-6">
      <h3 class="text-lg font-semibold text-gray-900 mb-4">
        Pipeline Execution
      </h3>

      <div class="mb-4">
        <label class="block text-sm font-medium text-gray-700 mb-2">Run</label>
        <div class="flex items-center gap-4">
          <button
            class="btn-secondary"
            on:click={() => {
              selectedRun = null;
              selectedRunId = "";
              inputJson = '{\n  "race_id": "mo-senate-2024"\n}';
              startStep = steps[0];
              endStep = steps[steps.length - 1];
            }}
          >
            Start New Run
          </button>
          {#if runHistory.length}
            <select
              class="px-2 py-1 border border-gray-300 rounded"
              bind:value={selectedRunId}
              on:change={handleRunSelect}
            >
              <option value="" selected>Select run</option>
              {#each runHistory as run}
                <option value={run.run_id}>
                  Run {run.display_id} – {run.last_step} –
                  {new Date(run.updated_at).toLocaleString()}
                </option>
              {/each}
            </select>
          {:else}
            <span class="text-sm text-gray-500">No runs yet</span>
          {/if}
        </div>
        {#if selectedRun}
          <p class="text-sm text-gray-600 mt-2">
            Continuing run {selectedRun.display_id}
          </p>
        {/if}
      </div>

      <div class="space-y-4">
        <!-- Input JSON -->
        <div>
          <label
            for="inputJson"
            class="block text-sm font-medium text-gray-700 mb-2"
            >Input JSON</label
          >
          <textarea
            id="inputJson"
            bind:value={inputJson}
            class="json-editor"
            spellcheck="false"
            placeholder={'{"race_id": "example_race_2024"}'}
          />
        </div>

        <!-- Options -->
        <details class="options border border-gray-200 rounded-lg p-4">
          <summary class="cursor-pointer font-medium text-gray-700 mb-3"
            >Execution Options</summary
          >
          <div class="grid grid-cols-2 gap-3">
            <label class="flex items-center space-x-2">
              <input
                type="checkbox"
                bind:checked={skip_llm_apis}
                class="rounded border-gray-300 text-blue-600 focus:ring-blue-500"
              />
              <span class="text-sm text-gray-700">Skip LLM APIs</span>
            </label>
            <label class="flex items-center space-x-2">
              <input
                type="checkbox"
                bind:checked={skip_external_apis}
                class="rounded border-gray-300 text-blue-600 focus:ring-blue-500"
              />
              <span class="text-sm text-gray-700">Skip External APIs</span>
            </label>
            <label class="flex items-center space-x-2">
              <input
                type="checkbox"
                bind:checked={skip_network_calls}
                class="rounded border-gray-300 text-blue-600 focus:ring-blue-500"
              />
              <span class="text-sm text-gray-700">Skip Network Calls</span>
            </label>
            <label class="flex items-center space-x-2">
              <input
                type="checkbox"
                bind:checked={skip_cloud_services}
                class="rounded border-gray-300 text-blue-600 focus:ring-blue-500"
              />
              <span class="text-sm text-gray-700">Skip Cloud Services</span>
            </label>
            <label class="flex items-center space-x-2 col-span-2">
              <input
                type="checkbox"
                bind:checked={save_artifact}
                class="rounded border-gray-300 text-blue-600 focus:ring-blue-500"
              />
              <span class="text-sm text-gray-700">Save Artifact</span>
            </label>
          </div>
        </details>
        {#if selectedRun}
          <RunStepList
            {API_BASE}
            {currentStep}
            steps={selectedRun.steps}
            runFromStep={runFromStep}
          />
        {/if}

        <!-- Action Buttons -->
        <div class="flex space-x-3">
          <button
            disabled={isExecuting}
            on:click={() => runFromStep(startStep)}
            class="btn-primary flex-1 flex items-center justify-center"
          >
            {#if isExecuting}
              <svg
                class="animate-spin h-4 w-4 mr-2"
                xmlns="http://www.w3.org/2000/svg"
                fill="none"
                viewBox="0 0 24 24"
              >
                <circle
                  class="opacity-25"
                  cx="12"
                  cy="12"
                  r="10"
                  stroke="currentColor"
                  stroke-width="4"
                />
                <path
                  class="opacity-75"
                  fill="currentColor"
                  d="m4 12a8 8 0 018-8V0C5.373 0 0 5.373 0 12h4zm2 5.291A7.962 7.962 0 014 12H0c0 3.042 1.135 5.824 3 7.938l3-2.647z"
                />
              </svg>
              Executing...
            {:else}
              Execute Pipeline
            {/if}
          </button>
          {#if isExecuting}
            <button on:click={stopExecution} class="btn-danger">Stop</button>
          {/if}
        </div>
      </div>
    </div>

    <!-- Current Run Progress -->
    {#if isExecuting || runStatus !== "idle"}
      <div class="card p-6">
        <div class="flex items-center justify-between mb-4">
          <h3 class="text-lg font-semibold text-gray-900">Current Run</h3>
          <span
            class="px-3 py-1 rounded-full text-xs font-medium border {getStatusClass(
              runStatus
            )}">{runStatus.charAt(0).toUpperCase() + runStatus.slice(1)}</span
          >
        </div>

        <!-- Progress Bar -->
        <div class="mb-4">
          <div class="flex justify-between text-sm text-gray-600 mb-2">
            <span>{progressMessage}</span>
            <span>{Math.round(progress)}%</span>
          </div>
          <div class="w-full bg-gray-200 rounded-full h-2">
            <div
              class="progress-bar bg-blue-600 h-2 rounded-full"
              style="width: {progress}%"
            />
          </div>
        </div>

        <!-- Run Metrics -->
        <div class="grid grid-cols-3 gap-4 text-sm">
          <div class="text-center">
            <div class="text-lg font-semibold text-blue-600">
              {formatDuration(elapsedTime)}
            </div>
            <div class="text-gray-600">Elapsed</div>
          </div>
          <div class="text-center">
            <div class="text-lg font-semibold text-green-600">
              {currentRunId ? "1" : "0"}
            </div>
            <div class="text-gray-600">Active</div>
          </div>
          <div class="text-center">
            <div class="text-lg font-semibold text-gray-600">
              {filteredLogs.filter((l) => l.level === "error").length}
            </div>
            <div class="text-gray-600">Errors</div>
          </div>
        </div>
      </div>
    {/if}

    <!-- Output Results -->
    {#if output}
      <div class="card p-6">
        <div class="flex items-center justify-between mb-4">
          <h3 class="text-lg font-semibold text-gray-900">Results</h3>
          <div class="flex space-x-2">
            <button on:click={copyOutput} class="btn-secondary text-sm"
              >Copy</button
            >
            <button on:click={downloadOutput} class="btn-secondary text-sm"
              >Download</button
            >
            <button on:click={useAsInput} class="btn-secondary text-sm"
              >Use as Input</button
            >
          </div>
        </div>
        <div class="output-display custom-scrollbar">
          {JSON.stringify(output, null, 2)}
        </div>
      </div>
    {/if}
  </div>

  <!-- Right Panel: Logs & History -->
  <div class="space-y-6">
    <!-- Live Logs -->
    <div class="card p-0 flex flex-col h-96">
      <div
        class="p-4 border-b border-gray-200 flex items-center justify-between"
      >
        <div class="flex items-center space-x-3">
          <h3 class="text-lg font-semibold text-gray-900">Live Logs</h3>
          <div class="flex items-center space-x-2">
            <div class="w-2 h-2 rounded-full bg-green-500 pulse-dot" />
            <span class="text-xs text-gray-500">Live</span>
          </div>
        </div>
        <div class="flex space-x-2">
          <select
            bind:value={logFilter}
            class="text-xs px-2 py-1 border border-gray-300 rounded"
          >
            <option value="all">All Levels</option>
            <option value="debug">Debug</option>
            <option value="info">Info</option>
            <option value="warning">Warning</option>
            <option value="error">Error</option>
          </select>
          <button
            on:click={clearLogs}
            class="text-xs px-2 py-1 text-gray-600 hover:text-gray-800"
            >Clear</button
          >
        </div>
      </div>
      <div class="flex-1 overflow-auto custom-scrollbar bg-gray-50">
        <div class="min-h-full">
          {#each filteredLogs as log}
            <div class="log-line {getLogClass(log.level)}">
              <span class="text-gray-500"
                >[{new Date(log.timestamp).toLocaleTimeString()}]</span
              >
              <span class="font-medium">[{log.level.toUpperCase()}]</span>
              {log.message}
            </div>
          {/each}
          {#if filteredLogs.length === 0}
            <div class="p-4 text-center text-gray-500 text-sm">No logs yet</div>
          {/if}
        </div>
      </div>
    </div>

    <!-- Run History -->
    <div class="card p-0">
      <div
        class="p-4 border-b border-gray-200 flex items-center justify-between"
      >
        <h3 class="text-lg font-semibold text-gray-900">Recent Runs</h3>
        <button
          on:click={loadRunHistory}
          class="text-sm text-blue-600 hover:text-blue-800">Refresh</button
        >
      </div>
      <div
        class="divide-y divide-gray-200 max-h-64 overflow-auto custom-scrollbar"
      >
        {#each runHistory.slice(0, 10) as run}
          <div
            class="p-4 hover:bg-gray-50 cursor-pointer"
            on:click={() => handleRunClick(run)}
          >
            <div class="flex items-center justify-between">
              <div>
                <div class="text-sm font-medium text-gray-900">
                  Run {run.display_id} – {run.last_step || "Unknown Step"}
                </div>
                <div class="text-xs text-gray-500">
                  {new Date(run.started_at).toLocaleString()}
                </div>
              </div>
              <span
                class="px-2 py-1 rounded-full text-xs {getStatusClass(
                  run.status
                )}"
              >
                {(run.status || "unknown").charAt(0).toUpperCase() +
                  (run.status || "unknown").slice(1)}
              </span>
            </div>
          </div>
        {:else}
          <div class="p-4 text-center text-gray-500 text-sm">No runs yet</div>
        {/each}
      </div>
    </div>

    <!-- Artifacts -->
    <div class="card p-0">
      <div
        class="p-4 border-b border-gray-200 flex items-center justify-between"
      >
        <h3 class="text-lg font-semibold text-gray-900">Artifacts</h3>
        <button
          on:click={loadArtifacts}
          class="text-sm text-blue-600 hover:text-blue-800">Refresh</button
        >
      </div>
      <ul class="artifacts-list custom-scrollbar">
        {#each artifacts as artifact}
          <li
            class="cursor-pointer"
            on:click={() => handleArtifactClick(artifact)}
          >
            <span class="font-mono text-sm">{artifact.id}</span>
            <span class="text-xs text-gray-500"
              >{Math.round((artifact.size / 1024) * 10) / 10} KB</span
            >
          </li>
        {:else}
          <li class="text-center text-gray-500 text-sm py-4">
            No artifacts yet
          </li>
        {/each}
      </ul>
    </div>
  </div>
</div>

{#if showModal}
  <div class="modal-bg" on:click|self={closeModal}>
    <div class="modal-content">
      <button class="modal-close" on:click={closeModal} title="Close"
        >&times;</button
      >
      <div class="modal-title">{modalTitle}</div>
      {#if modalLoading}
        <div class="text-gray-500 text-center py-8">Loading...</div>
      {:else}
        <div class="modal-json">{JSON.stringify(modalData, null, 2)}</div>
      {/if}
    </div>
  </div>
{/if}

<style>
  .dashboard-grid {
    display: grid;
    gap: 1.5rem;
    grid-template-columns: 1fr 400px;
  }

  @media (max-width: 1024px) {
    .dashboard-grid {
      grid-template-columns: 1fr;
    }
  }

  .json-editor {
    width: 100%;
    min-height: 120px;
    font-family: "Monaco", "Menlo", "Ubuntu Mono", monospace;
    font-size: 13px;
    border: 1px solid #d1d5db;
    border-radius: 0.5rem;
    padding: 0.75rem;
  }

  .json-editor:focus {
    outline: none;
    border-color: #3b82f6;
    box-shadow: 0 0 0 3px rgba(59, 130, 246, 0.1);
  }

  .output-display {
    white-space: pre-wrap;
    background: #0f172a;
    color: #e2e8f0;
    padding: 1rem;
    border-radius: 0.5rem;
    max-height: 400px;
    overflow: auto;
    font-family: "Monaco", "Menlo", "Ubuntu Mono", monospace;
    font-size: 12px;
  }

  .log-line {
    font-family: "Monaco", "Menlo", "Ubuntu Mono", monospace;
    font-size: 11px;
    padding: 6px 12px;
    border-bottom: 1px solid #f1f5f9;
    line-height: 1.5;
    white-space: pre-wrap;
    border-left: 4px solid transparent;
  }

  .progress-bar {
    transition: width 0.8s cubic-bezier(0.4, 0, 0.2, 1);
  }

  .pulse-dot {
    animation: pulse 2s cubic-bezier(0.4, 0, 0.6, 1) infinite;
  }

  @keyframes pulse {
    0%,
    100% {
      opacity: 1;
    }
    50% {
      opacity: 0.5;
    }
  }

  .custom-scrollbar::-webkit-scrollbar {
    width: 6px;
  }
  .custom-scrollbar::-webkit-scrollbar-track {
    background: #f1f5f9;
    border-radius: 3px;
  }
  .custom-scrollbar::-webkit-scrollbar-thumb {
    background: #cbd5e1;
    border-radius: 3px;
  }
  .custom-scrollbar::-webkit-scrollbar-thumb:hover {
    background: #94a3b8;
  }

  .options label {
    display: flex;
    align-items: center;
    gap: 0.5rem;
    margin-bottom: 0.5rem;
  }

  .artifacts-list {
    list-style: none;
    padding: 0;
    max-height: 200px;
    overflow-y: auto;
  }

  .artifacts-list li {
    font-size: 0.875rem;
    padding: 8px 12px;
    border-bottom: 1px solid #f1f5f9;
    display: flex;
    justify-content: space-between;
    align-items: center;
  }

  .artifacts-list li:hover {
    background-color: #f8fafc;
  }

  /* Modal styles */
  .modal-bg {
    position: fixed;
    top: 0;
    left: 0;
    width: 100vw;
    height: 100vh;
    background: rgba(0, 0, 0, 0.35);
    z-index: 50;
    display: flex;
    align-items: center;
    justify-content: center;
  }
  .modal-content {
    background: #fff;
    border-radius: 0.75rem;
    box-shadow: 0 8px 32px rgba(0, 0, 0, 0.18);
    max-width: 600px;
    width: 90vw;
    max-height: 80vh;
    overflow-y: auto;
    padding: 2rem;
    position: relative;
  }
  .modal-close {
    position: absolute;
    top: 1rem;
    right: 1rem;
    background: none;
    border: none;
    font-size: 1.5rem;
    color: #64748b;
    cursor: pointer;
  }
  .modal-title {
    font-size: 1.25rem;
    font-weight: 600;
    margin-bottom: 1rem;
    color: #1e293b;
  }
  .modal-json {
    font-family: "Monaco", "Menlo", "Ubuntu Mono", monospace;
    font-size: 13px;
    background: #f8fafc;
    color: #334155;
    border-radius: 0.5rem;
    padding: 1rem;
    white-space: pre-wrap;
    max-height: 50vh;
    overflow-y: auto;
  }
</style><|MERGE_RESOLUTION|>--- conflicted
+++ resolved
@@ -314,7 +314,6 @@
   }
 
 
-<<<<<<< HEAD
     try {
       const payload = JSON.parse(inputJson || "{}");
       const options: RunOptions = {
@@ -353,8 +352,7 @@
       setExecutionState(false);
     }
   }
-=======
->>>>>>> a73c01b4
+
 
   function setExecutionState(executing: boolean) {
     isExecuting = executing;
