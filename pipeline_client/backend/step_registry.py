import base64
import hashlib
import json
import logging
import mimetypes
import time
from datetime import date, datetime
from pathlib import Path
from typing import Any, Dict, Protocol, runtime_checkable

from pipeline.app.providers import registry
from pipeline.app.schema import RaceJSON, Source
from pipeline.app.step01_ingest.ContentExtractor.content_extractor import ContentExtractor
from pipeline.app.step01_ingest.ContentFetcher import WebContentFetcher
from pipeline.app.step01_ingest.DiscoveryService.source_discovery_engine import SourceDiscoveryEngine
from pipeline.app.step01_ingest.MetaDataService.race_metadata_service import (
    RaceMetadataService,
)

from .settings import settings
from .storage_backend import GCPStorageBackend, LocalStorageBackend, StorageBackend


def to_jsonable(obj):
    if isinstance(obj, dict):
        return {k: to_jsonable(v) for k, v in obj.items()}
    elif isinstance(obj, list):
        return [to_jsonable(v) for v in obj]
    elif isinstance(obj, datetime):
        return obj.isoformat()
    elif isinstance(obj, date):
        return obj.isoformat()
    elif isinstance(obj, bytes):
        return base64.b64encode(obj).decode("utf-8")
    else:
        return obj


@runtime_checkable
class StepHandler(Protocol):
    async def handle(self, payload: Dict[str, Any], options: Dict[str, Any]) -> Any: ...


def _init_storage_backend() -> StorageBackend:
    if settings.storage_mode == "gcp":
        if not settings.gcs_bucket:
            raise ValueError("gcs_bucket must be configured for gcp storage mode")
        return GCPStorageBackend(
            bucket=settings.gcs_bucket,
            firestore_project=settings.firestore_project,
        )
    published_dir = Path(__file__).resolve().parents[2] / "data/published"
    return LocalStorageBackend(settings.artifacts_dir, races_dir=published_dir)


class Step01MetadataHandler:
    def __init__(self, storage_backend: StorageBackend) -> None:
        # Swap to the LLM-first service class
        self.service_cls = RaceMetadataService
        self.storage_backend = storage_backend

    async def handle(self, payload: Dict[str, Any], options: Dict[str, Any]) -> Any:
        logger = logging.getLogger("pipeline")

        race_id = payload.get("race_id")
        if not race_id:
            error_msg = f"Step01MetadataHandler: Missing 'race_id' in payload.\nPayload received: {payload}"
            logger.error(error_msg)
            raise ValueError(error_msg)

        logger.info(f"Initializing RaceMetadataService for race_id='{race_id}'")

        try:
            service = self.service_cls(providers=registry)
            logger.debug("RaceMetadataService instantiated successfully")
        except Exception as e:
            error_msg = f"Step01MetadataHandler: Failed to instantiate RaceMetadataService: {e}"
            logger.error(error_msg)
            raise RuntimeError(error_msg)

        try:
            logger.info(f"Extracting race metadata for race_id='{race_id}'")
            t0 = time.perf_counter()

            result = await service.extract_race_metadata(race_id)

            duration_ms = int((time.perf_counter() - t0) * 1000)
            logger.info(f"Race metadata extraction completed in {duration_ms}ms")

            if hasattr(result, "model_dump"):
                output = result.model_dump(mode="json", by_alias=True, exclude_none=True)
            elif hasattr(result, "json"):
                output = json.loads(result.json(by_alias=True, exclude_none=True))
            else:
                output = to_jsonable(result)

            logger.debug(
                f"Metadata conversion completed, output keys: {list(output.keys()) if isinstance(output, dict) else 'non-dict result'}"
            )
            race_json_uri = self.storage_backend.save_race_json(race_id, output)
            logger.info(f"Race JSON saved to {race_json_uri}")
            return {"race_json": output, "race_json_uri": race_json_uri}

        except Exception as e:
            error_msg = f"Step01MetadataHandler: Error running extract_race_metadata(race_id='{race_id}'): {e}"
            logger.error(error_msg, exc_info=True)
            raise RuntimeError(error_msg)


class Step01DiscoveryHandler:
    def __init__(self) -> None:
        self.service_cls = SourceDiscoveryEngine

    async def handle(self, payload: Dict[str, Any], options: Dict[str, Any]) -> Any:
        logger = logging.getLogger("pipeline")

        race_id = payload.get("race_id")
        if not race_id:
            error_msg = f"Step01DiscoveryHandler: Missing 'race_id' in payload.\nPayload received: {payload}"
            logger.error(error_msg)
            raise ValueError(error_msg)

        race_json_payload = payload.get("race_json")
        if not race_json_payload:
            error_msg = (
                "Step01DiscoveryHandler: Missing 'race_json' in payload. "
                "This step requires output from the metadata service."
            )
            logger.error(error_msg)
            raise ValueError(error_msg)

        try:
            if isinstance(race_json_payload, RaceJSON):
                race_json: RaceJSON = race_json_payload
            elif hasattr(RaceJSON, "model_validate"):
                race_json = RaceJSON.model_validate(race_json_payload)
            else:
                race_json = RaceJSON.parse_obj(race_json_payload)  # type: ignore[arg-type]
        except Exception as e:
            error_msg = f"Step01DiscoveryHandler: Invalid race_json provided: {e}"
            logger.error(error_msg)
            raise ValueError(error_msg)

        logger.info(f"Initializing SourceDiscoveryEngine for race_id='{race_id}'")

        try:
            service = self.service_cls()
            logger.debug("SourceDiscoveryEngine instantiated successfully")
        except Exception as e:
            error_msg = f"Step01DiscoveryHandler: Failed to instantiate SourceDiscoveryEngine: {e}"
            logger.error(error_msg)
            raise RuntimeError(error_msg)

        try:
            logger.info(f"Discovering sources for race_id='{race_id}'")
            t0 = time.perf_counter()

            result = await service.discover_all_sources(race_id, race_json)

            duration_ms = int((time.perf_counter() - t0) * 1000)
            logger.info(f"Source discovery completed in {duration_ms}ms")

            output = []
            for item in result:
                if hasattr(item, "model_dump"):
                    output.append(item.model_dump(mode="json", by_alias=True, exclude_none=True))
                else:
                    output.append(to_jsonable(item))

            logger.debug(f"Discovery conversion completed, items: {len(output)}")
            return output
        except Exception as e:
            error_msg = f"Step01DiscoveryHandler: Error discovering sources for race_id='{race_id}': {e}"
            logger.error(error_msg, exc_info=True)
            raise RuntimeError(error_msg)


class Step01FetchHandler:
    def __init__(self, storage_backend: StorageBackend) -> None:
        self.service_cls = WebContentFetcher
        self.storage_backend = storage_backend

    async def handle(self, payload: Dict[str, Any], options: Dict[str, Any]) -> Any:
        logger = logging.getLogger("pipeline")

        race_id = payload.get("race_id")
        if not race_id:
            error_msg = f"Step01FetchHandler: Missing 'race_id' in payload.\nPayload received: {payload}"
            logger.error(error_msg)
            raise ValueError(error_msg)

        sources_payload = payload.get("sources")
        if not sources_payload or not isinstance(sources_payload, list):
            error_msg = f"Step01FetchHandler: Missing 'sources' in payload.\nPayload received: {payload}"
            logger.error(error_msg)
            raise ValueError(error_msg)

        sources: list[Source] = []
        for src in sources_payload:
            try:
                if isinstance(src, Source):
                    sources.append(src)
                elif hasattr(Source, "model_validate"):
                    sources.append(Source.model_validate(src))
                else:
                    sources.append(Source.parse_obj(src))  # type: ignore[arg-type]
            except Exception as e:
                logger.warning(f"Step01FetchHandler: Invalid source skipped: {e}")

        logger.info(f"Initializing WebContentFetcher for {len(sources)} sources")

        try:
            service = self.service_cls()
            logger.debug("WebContentFetcher instantiated successfully")
        except Exception as e:
            error_msg = f"Step01FetchHandler: Failed to instantiate WebContentFetcher: {e}"
            logger.error(error_msg)
            raise RuntimeError(error_msg)

        try:
            logger.info("Fetching content for sources")
            t0 = time.perf_counter()

            result = await service.fetch_content(sources)

            duration_ms = int((time.perf_counter() - t0) * 1000)
            logger.info(f"Content fetch completed in {duration_ms}ms")

            output = []
            for item in result:
                src = item.get("source")
                if hasattr(src, "model_dump"):
                    item["source"] = src.model_dump(mode="json", by_alias=True, exclude_none=True)

                checksum = item.get("content_checksum") or hashlib.sha256(item.get("content_bytes", b"")).hexdigest()
                mime = item.get("mime_type") or item.get("content_type") or "application/octet-stream"
                ext = mimetypes.guess_extension(mime) or ""
                filename = f"{checksum}{ext}"
                uri = self.storage_backend.save_web_content(
                    race_id,
                    filename,
                    item.get("content_bytes") or item.get("content", b""),
                    content_type=mime,
                    kind="raw",
                )
                item["raw_uri"] = uri
                output.append(to_jsonable(item))

            logger.debug(f"Fetch conversion completed, items: {len(output)}")
            return output
        except Exception as e:
            error_msg = f"Step01FetchHandler: Error fetching content: {e}"
            logger.error(error_msg, exc_info=True)
            raise RuntimeError(error_msg)


class Step01ExtractHandler:
    def __init__(self, storage_backend: StorageBackend) -> None:
        self.service_cls = ContentExtractor
        self.storage_backend = storage_backend

    async def handle(self, payload: Dict[str, Any], options: Dict[str, Any]) -> Any:
        logger = logging.getLogger("pipeline")

        race_id = payload.get("race_id")
        if not race_id:
            error_msg = f"Step01ExtractHandler: Missing 'race_id' in payload.\nPayload received: {payload}"
            logger.error(error_msg)
            raise ValueError(error_msg)

        raw_content = payload.get("raw_content")
        if not raw_content or not isinstance(raw_content, list):
            error_msg = f"Step01ExtractHandler: Missing 'raw_content' in payload.\nPayload received: {payload}"
            logger.error(error_msg)
            raise ValueError(error_msg)

        logger.info(f"Initializing ContentExtractor for {len(raw_content)} items")

        try:
            service = self.service_cls()
            logger.debug("ContentExtractor instantiated successfully")
        except Exception as e:
            error_msg = f"Step01ExtractHandler: Failed to instantiate ContentExtractor: {e}"
            logger.error(error_msg)
            raise RuntimeError(error_msg)

        try:
            logger.info("Extracting content")
            t0 = time.perf_counter()

            result = await service.extract_content(raw_content)

            duration_ms = int((time.perf_counter() - t0) * 1000)
            logger.info(f"Content extraction completed in {duration_ms}ms")

            output = []
            for item in result:
                data: Dict[str, Any]
                if hasattr(item, "model_dump"):
                    data = item.model_dump(mode="json", by_alias=True, exclude_none=True)
                elif hasattr(item, "json"):
                    data = json.loads(item.json(by_alias=True, exclude_none=True))
                else:
                    data = to_jsonable(item)

                text = data.get("text", "")
                checksum = data.get("metadata", {}).get("content_checksum") or hashlib.sha256(text.encode("utf-8")).hexdigest()
                filename = f"{checksum}.txt"
                uri = self.storage_backend.save_web_content(
                    race_id,
                    filename,
                    text,
                    content_type="text/plain",
                    kind="extracted",
                )
                data["extracted_uri"] = uri
                output.append(data)

            logger.debug(f"Extract conversion completed, items: {len(output)}")
            return output
        except Exception as e:
            error_msg = f"Step01ExtractHandler: Error extracting content: {e}"
            logger.error(error_msg, exc_info=True)
            raise RuntimeError(error_msg)


<<<<<<< HEAD
class Step01IngestHandler:
    def __init__(self, storage_backend: StorageBackend) -> None:
        self.service_cls = IngestService
        self.storage_backend = storage_backend

    async def handle(self, payload: Dict[str, Any], options: Dict[str, Any]) -> Any:
        logger = logging.getLogger("pipeline")

        race_id = payload.get("race_id")
        if not race_id:
            error_msg = f"Step01IngestHandler: Missing 'race_id' in payload.\nPayload received: {payload}"
            logger.error(error_msg)
            raise ValueError(error_msg)

        race_json_payload = payload.get("race_json")
        if not race_json_payload:
            error_msg = (
                "Step01IngestHandler: Missing 'race_json' in payload. " "This step requires output from the metadata service."
            )
            logger.error(error_msg)
            raise ValueError(error_msg)

        try:
            if isinstance(race_json_payload, RaceJSON):
                race_json: RaceJSON = race_json_payload
            elif hasattr(RaceJSON, "model_validate"):
                race_json = RaceJSON.model_validate(race_json_payload)
            else:
                race_json = RaceJSON.parse_obj(race_json_payload)  # type: ignore[arg-type]
        except Exception as e:
            error_msg = f"Step01IngestHandler: Invalid race_json provided: {e}"
            logger.error(error_msg)
            raise ValueError(error_msg)

        logger.info(f"Initializing IngestService for race_id='{race_id}'")

        try:
            service = self.service_cls()
            logger.debug("IngestService instantiated successfully")
        except Exception as e:
            error_msg = f"Step01IngestHandler: Failed to instantiate IngestService: {e}"
            logger.error(error_msg)
            raise RuntimeError(error_msg)

        try:
            logger.info(f"Running ingest for race_id='{race_id}'")
            t0 = time.perf_counter()

            result = await service.ingest(race_id, race_json=race_json)

            duration_ms = int((time.perf_counter() - t0) * 1000)
            logger.info(f"Ingest completed in {duration_ms}ms")

            output = []
            for item in result:
                if hasattr(item, "model_dump"):
                    data = item.model_dump(mode="json", by_alias=True, exclude_none=True)
                    text = item.text
                elif hasattr(item, "json"):
                    data = json.loads(item.json(by_alias=True, exclude_none=True))
                    text = data.get("text", "")
                else:
                    data = to_jsonable(item)
                    text = data.get("text", "")

                checksum = data.get("metadata", {}).get("content_checksum") or hashlib.sha256(text.encode("utf-8")).hexdigest()
                filename = f"{checksum}.txt"
                uri = self.storage_backend.save_web_content(
                    race_id,
                    filename,
                    text,
                    content_type="text/plain",
                    kind="extracted",
                )
                data["extracted_uri"] = uri
                output.append(data)

            logger.debug(f"Ingest conversion completed, items: {len(output)}")
            return output
        except Exception as e:
            error_msg = f"Step01IngestHandler: Error running ingest(race_id='{race_id}'): {e}"
            logger.error(error_msg, exc_info=True)
            raise RuntimeError(error_msg)

=======
>>>>>>> 6c951ffd

_STORAGE_BACKEND = _init_storage_backend()


REGISTRY: Dict[str, StepHandler] = {
    "step01a_metadata": Step01MetadataHandler(_STORAGE_BACKEND),
    "step01b_discovery": Step01DiscoveryHandler(),
<<<<<<< HEAD
    "step01c_fetch": Step01FetchHandler(_STORAGE_BACKEND),
    "step01d_extract": Step01ExtractHandler(_STORAGE_BACKEND),
    "step01_ingest": Step01IngestHandler(_STORAGE_BACKEND),
=======
    "step01c_fetch": Step01FetchHandler(),
    "step01d_extract": Step01ExtractHandler(),
>>>>>>> 6c951ffd
}


def get_handler(step: str) -> StepHandler:
    try:
        return REGISTRY[step]
    except KeyError:
        raise KeyError(
            f"PipelineClient: Unknown step '{step}'. Registered steps: {list(REGISTRY.keys())}.\nCheck your request and step_registry.py."
        )<|MERGE_RESOLUTION|>--- conflicted
+++ resolved
@@ -324,108 +324,15 @@
             raise RuntimeError(error_msg)
 
 
-<<<<<<< HEAD
-class Step01IngestHandler:
-    def __init__(self, storage_backend: StorageBackend) -> None:
-        self.service_cls = IngestService
-        self.storage_backend = storage_backend
-
-    async def handle(self, payload: Dict[str, Any], options: Dict[str, Any]) -> Any:
-        logger = logging.getLogger("pipeline")
-
-        race_id = payload.get("race_id")
-        if not race_id:
-            error_msg = f"Step01IngestHandler: Missing 'race_id' in payload.\nPayload received: {payload}"
-            logger.error(error_msg)
-            raise ValueError(error_msg)
-
-        race_json_payload = payload.get("race_json")
-        if not race_json_payload:
-            error_msg = (
-                "Step01IngestHandler: Missing 'race_json' in payload. " "This step requires output from the metadata service."
-            )
-            logger.error(error_msg)
-            raise ValueError(error_msg)
-
-        try:
-            if isinstance(race_json_payload, RaceJSON):
-                race_json: RaceJSON = race_json_payload
-            elif hasattr(RaceJSON, "model_validate"):
-                race_json = RaceJSON.model_validate(race_json_payload)
-            else:
-                race_json = RaceJSON.parse_obj(race_json_payload)  # type: ignore[arg-type]
-        except Exception as e:
-            error_msg = f"Step01IngestHandler: Invalid race_json provided: {e}"
-            logger.error(error_msg)
-            raise ValueError(error_msg)
-
-        logger.info(f"Initializing IngestService for race_id='{race_id}'")
-
-        try:
-            service = self.service_cls()
-            logger.debug("IngestService instantiated successfully")
-        except Exception as e:
-            error_msg = f"Step01IngestHandler: Failed to instantiate IngestService: {e}"
-            logger.error(error_msg)
-            raise RuntimeError(error_msg)
-
-        try:
-            logger.info(f"Running ingest for race_id='{race_id}'")
-            t0 = time.perf_counter()
-
-            result = await service.ingest(race_id, race_json=race_json)
-
-            duration_ms = int((time.perf_counter() - t0) * 1000)
-            logger.info(f"Ingest completed in {duration_ms}ms")
-
-            output = []
-            for item in result:
-                if hasattr(item, "model_dump"):
-                    data = item.model_dump(mode="json", by_alias=True, exclude_none=True)
-                    text = item.text
-                elif hasattr(item, "json"):
-                    data = json.loads(item.json(by_alias=True, exclude_none=True))
-                    text = data.get("text", "")
-                else:
-                    data = to_jsonable(item)
-                    text = data.get("text", "")
-
-                checksum = data.get("metadata", {}).get("content_checksum") or hashlib.sha256(text.encode("utf-8")).hexdigest()
-                filename = f"{checksum}.txt"
-                uri = self.storage_backend.save_web_content(
-                    race_id,
-                    filename,
-                    text,
-                    content_type="text/plain",
-                    kind="extracted",
-                )
-                data["extracted_uri"] = uri
-                output.append(data)
-
-            logger.debug(f"Ingest conversion completed, items: {len(output)}")
-            return output
-        except Exception as e:
-            error_msg = f"Step01IngestHandler: Error running ingest(race_id='{race_id}'): {e}"
-            logger.error(error_msg, exc_info=True)
-            raise RuntimeError(error_msg)
-
-=======
->>>>>>> 6c951ffd
-
 _STORAGE_BACKEND = _init_storage_backend()
 
 
 REGISTRY: Dict[str, StepHandler] = {
     "step01a_metadata": Step01MetadataHandler(_STORAGE_BACKEND),
     "step01b_discovery": Step01DiscoveryHandler(),
-<<<<<<< HEAD
-    "step01c_fetch": Step01FetchHandler(_STORAGE_BACKEND),
-    "step01d_extract": Step01ExtractHandler(_STORAGE_BACKEND),
-    "step01_ingest": Step01IngestHandler(_STORAGE_BACKEND),
-=======
     "step01c_fetch": Step01FetchHandler(),
     "step01d_extract": Step01ExtractHandler(),
->>>>>>> 6c951ffd
+
 }
 
 
